use std::{
    io,
    iter::{self},
    net::{Ipv4Addr, SocketAddr, UdpSocket},
    sync::{Arc, Barrier},
    thread::{self},
    time::{Duration, Instant},
};

use bytemuck::{Zeroable, bytes_of};
use clap::Parser;
use itertools::multizip;
use morgul::{DelugeTrigger, SlsDetectorHeader, get_interface_addreses_with_prefix};
use socket2::Protocol;

#[derive(Parser, Debug)]
#[command(version, about, long_about=None)]
struct Args {
    /// The first target port to send data to
    #[arg(long, short, default_value = "30000")]
    target_port: u16,

    /// If set, only this many threads will be sent to the first target
    #[arg(long)]
    to_first: Option<u8>,
    target: Ipv4Addr,
    target_2: Option<Ipv4Addr>,

    /// The port to listen for broadcast triggers on
    #[arg(default_value = "9999", long)]
    trigger_port: u16,
}

fn send_data(
    source_address: &Ipv4Addr,
    target_address: &Ipv4Addr,
    target_port: u16,
    sync: Arc<Barrier>,
    mut trigger: bus::BusReader<DelugeTrigger>,
) -> ! {
    let bind_addr: SocketAddr = format!("{source_address}:0").parse().unwrap();
    let to_addr: SocketAddr = format!("{target_address}:{target_port}").parse().unwrap();
    let socket = UdpSocket::bind(bind_addr).unwrap();
    let mut buff = vec![0u8; 8192 + size_of::<SlsDetectorHeader>()];
    let mut header = SlsDetectorHeader::zeroed();

<<<<<<< HEAD
    let mut last_send = Instant::now();
    loop {
        sync.wait();
        let acq = trigger.recv().unwrap();
        println!(
            "{target_port}: Starting {} images at {:.0} Hz",
            acq.frames,
            1.0 / acq.exptime
        );
        for _ in 0..acq.frames {
            for _ in 0..64 {
                buff[..size_of::<SlsDetectorHeader>()].copy_from_slice(bytes_of(&header));

                let wait = acq.exptime - (Instant::now() - last_send).as_secs_f32();
                if wait > 0.0 {
                    println!("Wait: {wait}");
                    thread::sleep(Duration::from_secs_f32(wait));
                }
                last_send = Instant::now();
=======
    // let mut last_send = Instant::now();
    let exp_time = 0.0005;
    loop {
        let sync_result = sync.wait();
        // println!("{target_port}: Starting send");
        let start_acq = Instant::now();
        for image_num in 0..2000 {
            let acq_elapsed = (Instant::now() - start_acq).as_secs_f32();
            if acq_elapsed < image_num as f32 * exp_time {
                thread::sleep(Duration::from_secs_f32(
                    image_num as f32 * exp_time - acq_elapsed,
                ));
            }
            for _ in 0..64 {
                buff[..size_of::<SlsDetectorHeader>()].copy_from_slice(bytes_of(&header));

>>>>>>> e7321b28
                socket.send_to(&buff, to_addr).unwrap();
                header.packet_number += 1;
            }

            header.frame_number += 1;
            header.packet_number = 0;
        }
<<<<<<< HEAD
        println!("{target_port}: Sent {} images", acq.frames);
=======
        if sync_result.is_leader() {
            println!(
                "Sent 2000 images in {:.0}",
                (Instant::now() - start_acq).as_millis()
            );
        }
>>>>>>> e7321b28
    }
}

pub fn new_reusable_udp_socket<T: std::net::ToSocketAddrs>(
    address: T,
) -> io::Result<std::net::UdpSocket> {
    let socket = socket2::Socket::new(
        socket2::Domain::IPV4,
        socket2::Type::DGRAM,
        Some(Protocol::UDP),
    )?;
    socket.set_reuse_port(true)?;
    // socket.set_nonblocking(true)?;
    let addr = address.to_socket_addrs()?.next().unwrap();
    socket.bind(&addr.into())?;
    Ok(socket.into())
}

fn main() {
    let args = Args::parse();

    println!("{args:?}");

    let interfaces = get_interface_addreses_with_prefix(192);
    if interfaces.is_empty() {
        println!("Error: Could not find any 192. interfaces. Have you set up the network?");
        std::process::exit(1);
    }
    // // Get a list of cores so that we can set affinity to them
    // let mut core_ids = core_affinity::get_core_ids().unwrap().into_iter().rev();
    // println!("{core_ids:?}");
    // println!("Start threads");

    let mut threads = Vec::new();
    // Work out the offset for target receivers
    let to_take: usize = (9 - args.to_first.unwrap_or(9)).into();

    let barrier = Arc::new(Barrier::new(interfaces.len() * 4));
    let mut bus = bus::Bus::new(1);

    for (port, source, target) in multizip((
        args.target_port..(args.target_port + interfaces.len() as u16 * 4),
        interfaces.iter().flat_map(|x| iter::repeat_n(*x, 4)),
        iter::repeat_n(args.target, 9)
            .chain(iter::repeat_n(args.target_2.unwrap_or(args.target), 9))
            .cycle()
            .skip(to_take),
    )) {
        println!("Starting {source} -> {target}:{port}");
        let bar = barrier.clone();
        let trig = bus.add_rx();
        threads.push(thread::spawn(move || {
            send_data(&source, &target, port, bar, trig);
        }));
    }
<<<<<<< HEAD

    // drop(trigger_rx);
    // Wait for broadcasts
    let mut buf = vec![0; size_of::<DelugeTrigger>()];
    let broad = new_reusable_udp_socket("0.0.0.0:9999").unwrap();
    // let broad = UdpSocket::bind("0.0.0.0:9999").unwrap();
    // broad.recv(buf)
    // let mut last_trigger = None;
    let mut last_trigger = None;
    loop {
        if let Ok(size) = broad.recv(buf.as_mut_slice()) {
            assert!(size == size_of::<DelugeTrigger>());
            let trigger: &DelugeTrigger = bytemuck::from_bytes(&buf);
            // Ignore retriggers within 0.5 s
            if let Some(last) = last_trigger
                && (Instant::now() - last) < Duration::from_millis(500)
            {
                last_trigger = Some(Instant::now());
                continue;
            }

            bus.broadcast(*trigger);
            // trigger_tx.send(*trigger).unwrap();

            // println!("Rec: {:?}", trigger_rx.receiver_count());
            // println!(" Getting: {:?}", trigger_rx.recv());
            // println!(" Barrier: {:?}", barrier.)
            barrier.wait();
            last_trigger = Some(Instant::now());
        }
=======
    barrier.wait();
    loop {
        barrier.wait();
        // sleep(Duration::from_secs(5));
        // println!("Sending Deluge");
>>>>>>> e7321b28
    }
}<|MERGE_RESOLUTION|>--- conflicted
+++ resolved
@@ -44,44 +44,26 @@
     let mut buff = vec![0u8; 8192 + size_of::<SlsDetectorHeader>()];
     let mut header = SlsDetectorHeader::zeroed();
 
-<<<<<<< HEAD
-    let mut last_send = Instant::now();
+    sync.wait();
     loop {
-        sync.wait();
         let acq = trigger.recv().unwrap();
         println!(
             "{target_port}: Starting {} images at {:.0} Hz",
             acq.frames,
             1.0 / acq.exptime
         );
-        for _ in 0..acq.frames {
-            for _ in 0..64 {
-                buff[..size_of::<SlsDetectorHeader>()].copy_from_slice(bytes_of(&header));
-
-                let wait = acq.exptime - (Instant::now() - last_send).as_secs_f32();
-                if wait > 0.0 {
-                    println!("Wait: {wait}");
-                    thread::sleep(Duration::from_secs_f32(wait));
-                }
-                last_send = Instant::now();
-=======
-    // let mut last_send = Instant::now();
-    let exp_time = 0.0005;
-    loop {
-        let sync_result = sync.wait();
         // println!("{target_port}: Starting send");
         let start_acq = Instant::now();
         for image_num in 0..2000 {
             let acq_elapsed = (Instant::now() - start_acq).as_secs_f32();
-            if acq_elapsed < image_num as f32 * exp_time {
+            if acq_elapsed < image_num as f32 * acq.exptime {
                 thread::sleep(Duration::from_secs_f32(
-                    image_num as f32 * exp_time - acq_elapsed,
+                    image_num as f32 * acq.exptime - acq_elapsed,
                 ));
             }
             for _ in 0..64 {
                 buff[..size_of::<SlsDetectorHeader>()].copy_from_slice(bytes_of(&header));
 
->>>>>>> e7321b28
                 socket.send_to(&buff, to_addr).unwrap();
                 header.packet_number += 1;
             }
@@ -89,16 +71,14 @@
             header.frame_number += 1;
             header.packet_number = 0;
         }
-<<<<<<< HEAD
         println!("{target_port}: Sent {} images", acq.frames);
-=======
+        let sync_result = sync.wait();
         if sync_result.is_leader() {
             println!(
                 "Sent 2000 images in {:.0}",
                 (Instant::now() - start_acq).as_millis()
             );
         }
->>>>>>> e7321b28
     }
 }
 
@@ -154,7 +134,6 @@
             send_data(&source, &target, port, bar, trig);
         }));
     }
-<<<<<<< HEAD
 
     // drop(trigger_rx);
     // Wait for broadcasts
@@ -185,12 +164,5 @@
             barrier.wait();
             last_trigger = Some(Instant::now());
         }
-=======
-    barrier.wait();
-    loop {
-        barrier.wait();
-        // sleep(Duration::from_secs(5));
-        // println!("Sending Deluge");
->>>>>>> e7321b28
     }
 }